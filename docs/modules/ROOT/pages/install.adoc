= Installing {cdc_cass} for VM deployment

== Download the DataStax Change Data Capture (CDC) Agent for Apache Cassandra®

IMPORTANT
====
By downloading this DataStax product, you agree to the terms of the open-source https://www.apache.org/licenses/LICENSE-2.0[Apache-2.0 license agreement].
====

Perform the following steps:

. Download the change agent tar file from the https://downloads.datastax.com/#cassandra-change-agent[DataStax downloads page].

The following files are available in the tar file:
<<<<<<< HEAD
+
[cols="1,1"]
|===
| Cassandra type | JAR file
=======

[cols="1,1"]
|===
| Cassandra type | JAR file

| Apache Cassandra 3.x | agent-c3-<version>-all.jar
| Apache Cassandra 4.x | agent-c4-<version>-all.jar
| DSE 6.8.16+ | agent-dse4-<version>-all.jar
>>>>>>> 15731cc5

| Apache Cassandra 3.x | agent-c3-<version>-all.jar
| Apache Cassandra 4.x | agent-c4-<version>-all.jar
| DSE 6.8.16+ | agent-dse4-<version>-all.jar

|===

. Extract the files from the tar with the following command:
+
[source,language-bash]
----
tar xvf cassandra-source-agents-<version>.tar
----

. Use the file that matches your Cassandra type and streaming platform.

== Start Cassandra with the Change Agent for Cassandra

All data nodes of your Cassandra or DSE datacenter must run the change agent as a JVM agent to send mutations into the events topic of your streaming software.
Start your Cassandra or DSE nodes with the appropriate producer binary matching your Cassandra (3.11 or 4.0) or DSE (6.8.16) version and your streaming platform (Luna Streaming 2.8+ or Apache Pulsar 2.8.1+).

In CDC agent versions *before 1.0.3*, the CDC agent Pulsar connection parameters were provided as extra JVM options after the `jar` file name in the form of a comma-separated list of `paramName=paramValue`, as below:

[source,bash]
----
export JVM_EXTRA_OPTS="-javaagent:/path/to/agent-c4-<version>-all.jar=pulsarServiceUrl=pulsar://pulsar:6650"
----

In CDC agent versions *after 1.0.3*, the CDC agent Pulsar connection parameters are provided as system environment parameters in `cassandra-env.sh`. The same JVM option above is now appended to `cassandra-env.sh` as below:

[source,bash]
----
export CDC_PULSAR_SERVICE_URL="pulsar://<pulsar_server_ip>:6650"
----

And to enable CDC for your C* deployment:

[source,bash]
----
JVM_OPTS="$JVM_OPTS -javaagent:/home/automaton/cdc104/agent-dse4-pulsar-1.0.5-all.jar"
----

The CDC parameter mappings between JVM and C* environmemt variables are provided in xref:stringMappings.adoc[CDC Environment Parameter Strings]. +
For the full set of JVM configuration options, see <<agentParams,Change Agent Parameters>>.

== `Cassandra.yaml`
In addition to configuring the change agent, enable CDC on the Cassandra node by setting `cdc_enabled` to `true` in the `cassandra.yaml` file.

For Cassandra 4.X and DSE 6.8.16+, you can configure the commit log sync period.
This parameter controls how often the commit logs are made available for CDC processing.
The default is 10 seconds.
To reduce the latency from when the table is updated to when the event is available in the data topic, decrease the period, such as 2 seconds.

The total amount of CDC data stored is controlled by the `cdc_total_space_in_mb` parameter.
If the amount of unprocessed CDC reaches this threshold, writes to CDC enabled tables will be rejected.
Make sure you have the change agent installed on the node when CDC is enabled.
Without the change agent to process the CDC data, the space used will grow until it hits this limit and then writes to CDC-enabled tables will stop.

Here is an example set of configurations for the `cassandra.yaml` file:

[source,language-bash]
----
cdc_enabled: true
commitlog_sync_period_in_ms: 2000
cdc_total_space_in_mb: 50000
----

[#agentParams]
== Change Agent Parameters

include::agentParams.adoc[]

== Download {cdc_pulsar}
IMPORTANT
====
By downloading this DataStax product, you agree to the terms of the open-source https://www.apache.org/licenses/LICENSE-2.0[Apache-2.0 license agreement].
====

. Download the `cassandra-source-connectors-<version>.tar` file from the https://downloads.datastax.com/#cassandra-source-connector[DataStax downloads page].

The following files are available:

[cols="1"]
|===
| Streaming platform |  NAR file 

| Apache Pulsar 2.8 and Luna Streaming 2.8 | pulsar-cassandra-source-<version>.nar

|===

Extract the files from the tar with the following command:

[source,language-bash]
----
tar xvf cassandra-source-connectors-<version>.tar
----

Use the version that matches your streaming platform.

== Deploy {cdc_pulsar}

To deploy the {cdc_pulsar} `NAR` file in your Pulsar cluster, upload it to Luna Streaming or Pulsar using the `pulsar-admin sources create` command.
You need to deploy {cdc_pulsar} for each CDC-enabled table.

For each CDC-enabled table, the change agent will send events to the events topic.
The topic name is determined by the `topicPrefix` setting in the agent (default is `events-`).
The `<keyspace_name>.<table_name>` is appended to the prefix to build the topic name.

You have to specify the following parameters:

* Connector name. You have one connector per CDC-enabled Cassandra table, make sure to use a unique name.
* Previously downloaded {cdc_pulsar} `NAR` file.
* Pulsar `tenant` and `namespace` where the connector will run.
* Destination `topic` for Cassandra data (`data` topic).
* Number of instances (parallelism) of the connector. For high-volume tables, you might need to run multiple connector instances to prevent a growing backlog on the events topic.
* Name of the `events` topic the connector will read from.
* Keyspace and table associated with the events topics.
* Connection information (such as contact points and DC information) for Cassandra.

Here is an example:

[source,language-bash]
----
pulsar-admin source create \
--name cassandra-source-1 \
--archive /path/to/pulsar-cassandra-source-<version>.nar \
--tenant public \
--namespace default \
--destination-topic-name public/default/data-ks1.table1 \
--parallelism 1 \
--source-config '{
    "events.topic": "persistent://public/default/events-cdc-ks1.table1",
    "keyspace": "ks1",
    "table": "table1",
    "contactPoints": "localhost",
    "port": 9042,
    "loadBalancing.localDc": "DC1",
    "auth.provider": "PLAIN",
    "auth.username": "<username>",
    "auth.password": "<password>"
}'
----

Then check your connector is in the running state with no errors:
[source,language-bash]
----
pulsar-admin source status --name cassandra-source-1
----

Once the connector is running, it will process events from the `events` topic and publish the result to the `data` topic.

For the full set of source configuration options, see xref:cfgCassandraSource.adoc[{cdc_pulsar} settings].
For the full set of Cassandra authentication options, see xref:cfgCassandraAuth.adoc[Cassandra Authentication settings].
For the full set of Cassandra SSL settings, see xref:cfgCassandraSSL.adoc[Cassandra SSL/TLS settings].
For advanced configuration of the Cassandra driver in the {cdc_pulsar}, see xref:cfgCassandraJavaDriverSettings.adoc[Pass {cdc_pulsar} settings directly to the DataStax Java driver].

== Enabling and disabling CDC on a table

Once the change agent is installed and the connector is running, you can enable or disable CDC on table using the following commands:

[source,language-bash]
----
CREATE TABLE foo (a int, b text, PRIMARY KEY(a)) WITH cdc=true;
ALTER TABLE foo WITH cdc=true;
ALTER TABLE foo WITH cdc=false;
----

When CDC is enabled on a table, updates to that table are sent by the change agent to the {cdc_pulsar} which further processes the event and then sends it to the data topic when it can be processed by other connectors (for example, Elasticsearch).

include::cfgCassandraSource.adoc[]

include::cfgCassandraAuth.adoc[]

include::cfgCassandraSSL.adoc[]

include::cfgCassandraJavaDriverSettings.adoc[]

== Scaling up your configuration

If your connector is not keeping up and the messages in the events topic are growing, increase the number of connector instances using the `parallelism` parameter.
Pulsar ensures in-order processing using Key_Shared subscriptions.

If the volume of data in the events topic is very high, https://pulsar.apache.org/docs/en/admin-api-topics/#manage-partitioned-topics[partition] the events topic to distribute the load across multiple Pulsar brokers.
Do this before starting the change agent, since by default Pulsar will auto-create non-partitioned topics.
If you are using partitioned topics, change `events.subscription.type` to `Failover` to ensure in-order delivery when running multiple connector instances.

To further improve the throughput, you can adjust the `pulsarBatchDelayInMs` in the change agent to batch messages in the change agent before sending them to Pulsar.

To improve performance on individual connector instances as they read data from Cassandra, you can adjust the `batch.size` and the `query.executors`.
Increasing these values from their defaults will increase parallelism within the connector instances.

The de-duplication cache is configurable, including the cache size with `cache.max.capacity`, the entry retention duration `cache.expire.after.ms` and the number of MD5 digest per primary key entry with `cache.max.digest`.<|MERGE_RESOLUTION|>--- conflicted
+++ resolved
@@ -12,21 +12,10 @@
 . Download the change agent tar file from the https://downloads.datastax.com/#cassandra-change-agent[DataStax downloads page].
 
 The following files are available in the tar file:
-<<<<<<< HEAD
 +
 [cols="1,1"]
 |===
 | Cassandra type | JAR file
-=======
-
-[cols="1,1"]
-|===
-| Cassandra type | JAR file
-
-| Apache Cassandra 3.x | agent-c3-<version>-all.jar
-| Apache Cassandra 4.x | agent-c4-<version>-all.jar
-| DSE 6.8.16+ | agent-dse4-<version>-all.jar
->>>>>>> 15731cc5
 
 | Apache Cassandra 3.x | agent-c3-<version>-all.jar
 | Apache Cassandra 4.x | agent-c4-<version>-all.jar
