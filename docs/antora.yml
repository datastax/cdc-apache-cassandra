--- conflicted
+++ resolved
@@ -1,10 +1,4 @@
 name: cdc-apache-cassandra
-<<<<<<< HEAD
-title: DataStax CDC for Apache Cassandra Documentation
-version: "1.0.0"
-display_version: "1.0.0"
-
-=======
 title: DataStax CDC for Apache Cassandra(R) Documentation
 version: "1.0"
 display_version: "1.0"
@@ -14,6 +8,5 @@
     cdc_cass: 'CDC for Cassandra'
     csc_pulsar_first: 'DataStax Cassandra Source Connector for Apache Pulsar(R)'
     csc_pulsar: 'CSC for Pulsar'
->>>>>>> bd22c2cd
 nav:
 - modules/ROOT/nav.adoc